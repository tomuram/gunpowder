import copy
import logging

from .batch_provider import BatchProvider
from gunpowder.profiling import Timing

logger = logging.getLogger(__name__)

class BatchFilter(BatchProvider):
    '''Convenience wrapper for :class:`BatchProviders<BatchProvider>` with
    exactly one input provider.

    By default, a node of this class will expose the same :class:`ProviderSpec`
    as the upstream provider. You can modify the provider spec by calling
    :func:`provides` and :func:`updates` in :func:`setup`.

    Subclasses need to implement at least :func:`process` to modify a passed
    batch (downstream). Optionally, the following methods can be implemented:

        :func:`setup`

            Initialize this filter. Called after setup of the DAG. All upstream 
            providers will be set up already.

        :func:`teardown`

            Destruct this filter, free resources, stop worker processes.

        :func:`prepare`

            Prepare for a batch request. Always called before each 
            :func:`process`. Use it to modify a batch request to be passed
            upstream.
    '''

    def get_upstream_provider(self):
        assert len(self.get_upstream_providers()) == 1, "BatchFilters need to have exactly one upstream provider"
        return self.get_upstream_providers()[0]

<<<<<<< HEAD
    def updates(self, identifier, spec):
        '''Update an output provided by this :class:`BatchFilter`.
=======
    def updates(self, key, spec):
        '''Update an output provided by this `BatchFilter`.
>>>>>>> 6d0dd559

        Implementations should call this in their :func:`setup` method, which
        will be called when the pipeline is build.

        Args:

<<<<<<< HEAD
            identifier:

                A :class:`ArrayKey` or :class:`PointsKey` instance to refer to
                the output.
=======
            key: A :class:`ArrayKey` or `PointsKey` instance to refer to the output.
>>>>>>> 6d0dd559

            spec:

                A :class:`ArraySpec` or :class:`PointsSpec` to describe the output.
        '''

        assert key in self.spec, "Node %s is trying to change the spec for %s, but is not provided upstream."%(type(self).__name__, key)
        self.spec[key] = copy.deepcopy(spec)
        self.updated_items.append(key)

        logger.debug("%s updates %s with %s"%(self.name(), key, spec))

    def enable_autoskip(self, skip=True):
<<<<<<< HEAD
        '''Enable automatic skipping of this :class:`BatchFilter`, based on
        given :func:`updates` and :func:`provides` calls. Has to be called in
        :func:`setup`.

        By default, :class:`BatchFilters<BatchFilter>` are not skipped
        automatically, regardless of what they update or provide. If autskip is
        enabled, :class:`BatchFilters<BatchFilter>` will only be run if the
        request contains at least one identifier reported earlier with
        :func:`updates` or :func:`provides`.
=======
        '''Enable automatic skipping of this `BatchFilter`, based on given
        :fun:`updates` and :fun:`provides` calls. Has to be called in
        :fun:`setup`.

        By default, `BatchFilter`s are not skipped automatically, regardless of
        what they update or provide. If autskip is enabled, `BatchFilter`s will
        only be run if the request contains at least one key reported
        earlier with :fun:`udpates` or :fun:`provides`.
>>>>>>> 6d0dd559
        '''

        self._autoskip_enabled = skip

    def _init_spec(self):
        # default for BatchFilters is to provide the same as upstream
        if not hasattr(self, '_spec') or self._spec is None:
            self._spec = copy.deepcopy(self.get_upstream_provider().spec)

    def internal_teardown(self):

        logger.debug("Resetting spec of %s", self.name())
        self._spec = None
        self._updated_items = []

        self.teardown()

    @property
    def updated_items(self):
        '''Get a list of the keys that are updated by this `BatchFilter`.

        This list is only available after the pipeline has been build. Before
        that, it is empty.
        '''

        if not hasattr(self, '_updated_items'):
            self._updated_items = []

        return self._updated_items

    @property
    def autoskip_enabled(self):

        if not hasattr(self, '_autoskip_enabled'):
            self._autoskip_enabled = False

        return self._autoskip_enabled

    def provide(self, request):

        # operate on a copy of the request, to provide the original request to
        # 'process' for convenience
        upstream_request = copy.deepcopy(request)

        skip = self.__can_skip(request)

        timing_prepare = Timing(self, 'prepare')
        timing_prepare.start()

        if not skip:
            self.prepare(upstream_request)
            self.remove_provided(upstream_request)

        timing_prepare.stop()

        batch = self.get_upstream_provider().request_batch(upstream_request)

        timing_process = Timing(self, 'process')
        timing_process.start()

        if not skip:
            self.process(batch, request)

        timing_process.stop()

        batch.profiling_stats.add(timing_prepare)
        batch.profiling_stats.add(timing_process)

        return batch

    def __can_skip(self, request):
        '''Check if this filter needs to be run for the given request.'''

        if not self.autoskip_enabled:
            return False

        for key, _ in request.items():
            if key in self.provided_items:
                return False
            if key in self.updated_items:
                return False

        return True

    def setup(self):
        '''To be implemented in subclasses.

        Called during initialization of the DAG. Callees can assume that all
        upstream providers are set up already.

        In setup, call :func:`provides` or :func:`updates` to announce the
        arrays and points provided or changed by this node.
        '''
        pass

    def prepare(self, request):
        '''To be implemented in subclasses.

        Prepare for a batch request. Change the request as needed, it will be
        passed on upstream.
        '''
        pass

    def process(self, batch, request):
        '''To be implemented in subclasses.

        Filter a batch, will be called after :func:`prepare`. Change batch as
        needed, it will be passed downstream. :arg:`request` is the same as
        passed to :func:`prepare`, provided for convenience.

        Args:

            batch(:class:`Batch`):

                The batch received from upstream to be modified by this node.

            request(:class:`BatchRequest`):

                The request this node received. The updated batch should meet
                this request.
        '''
        raise RuntimeError("Class %s does not implement 'process'"%type(self).__name__)<|MERGE_RESOLUTION|>--- conflicted
+++ resolved
@@ -37,27 +37,18 @@
         assert len(self.get_upstream_providers()) == 1, "BatchFilters need to have exactly one upstream provider"
         return self.get_upstream_providers()[0]
 
-<<<<<<< HEAD
-    def updates(self, identifier, spec):
+    def updates(self, key, spec):
         '''Update an output provided by this :class:`BatchFilter`.
-=======
-    def updates(self, key, spec):
-        '''Update an output provided by this `BatchFilter`.
->>>>>>> 6d0dd559
 
         Implementations should call this in their :func:`setup` method, which
         will be called when the pipeline is build.
 
         Args:
 
-<<<<<<< HEAD
-            identifier:
+            key:
 
                 A :class:`ArrayKey` or :class:`PointsKey` instance to refer to
                 the output.
-=======
-            key: A :class:`ArrayKey` or `PointsKey` instance to refer to the output.
->>>>>>> 6d0dd559
 
             spec:
 
@@ -71,7 +62,6 @@
         logger.debug("%s updates %s with %s"%(self.name(), key, spec))
 
     def enable_autoskip(self, skip=True):
-<<<<<<< HEAD
         '''Enable automatic skipping of this :class:`BatchFilter`, based on
         given :func:`updates` and :func:`provides` calls. Has to be called in
         :func:`setup`.
@@ -79,18 +69,8 @@
         By default, :class:`BatchFilters<BatchFilter>` are not skipped
         automatically, regardless of what they update or provide. If autskip is
         enabled, :class:`BatchFilters<BatchFilter>` will only be run if the
-        request contains at least one identifier reported earlier with
+        request contains at least one key reported earlier with
         :func:`updates` or :func:`provides`.
-=======
-        '''Enable automatic skipping of this `BatchFilter`, based on given
-        :fun:`updates` and :fun:`provides` calls. Has to be called in
-        :fun:`setup`.
-
-        By default, `BatchFilter`s are not skipped automatically, regardless of
-        what they update or provide. If autskip is enabled, `BatchFilter`s will
-        only be run if the request contains at least one key reported
-        earlier with :fun:`udpates` or :fun:`provides`.
->>>>>>> 6d0dd559
         '''
 
         self._autoskip_enabled = skip
