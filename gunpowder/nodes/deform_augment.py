from .batch_filter import BatchFilter
from gunpowder.batch import Batch
from gunpowder.batch_request import BatchRequest
from gunpowder.coordinate import Coordinate
from gunpowder.roi import Roi
from gunpowder.array import ArrayKey, Array
from gunpowder.array_spec import ArraySpec

from augment.transform import (
    create_3D_rotation_transformation,
    create_elastic_transformation,
    create_identity_transformation,
    create_rotation_transformation,
)
from augment.augment import apply_transformation, upscale_transformation

import numpy as np
from scipy import ndimage
from scipy.spatial.transform import Rotation

import logging
import math
import random
from typing import Optional

logger = logging.getLogger(__name__)

# TODO: Add half voxel to points


class DeformAugment(BatchFilter):
    """Elasticly deform a batch. Requests larger batches upstream to avoid data
    loss due to rotation and jitter.

    Args:

        control_point_spacing (``tuple`` of ``int``):

            Distance between control points for the elastic deformation, in
            physical units per dimension.

        jitter_sigma (``tuple`` of ``float``):

            Standard deviation of control point jitter distribution, in physical units
            per dimension.

        scale_interval (``tuple`` of two ``floats``):

            Interval to randomly sample scale factors from.

        subsample (``int``):

            Instead of creating an elastic transformation on the full
            resolution, create one subsampled by the given factor, and linearly
            interpolate to obtain the full resolution transformation. This can
            significantly speed up this node, at the expense of having visible
            piecewise linear deformations for large factors. Usually, a factor
            of 4 can savely by used without noticable changes. However, the
            default is 1 (i.e., no subsampling).

        spatial_dims (``int``):

            The number of spatial dimensions in arrays. Spatial dimensions are
            assumed to be the last ones and cannot be more than 3 (default).
            Set this value here to avoid treating channels as spacial
            dimension. If, for example, your array is indexed as ``(c,y,x)``
            (2D plus channels), you would want to set ``spatial_dims=2`` to
            perform the elastic deformation only on x and y.

        use_fast_points_transform (``bool``):

            By solving for all of your points simultaneously with the following
            3 step proceedure:
            1) Rasterize nodes into numpy array
            2) Apply elastic transform to array
            3) Read out nodes via center of mass of transformed points
            You can gain substantial speed up as opposed to calculating the
            elastic transform for each point individually. However this may
            lead to nodes being lost during the transform.

        recompute_missing_points (``bool``):

            Whether or not to compute the elastic transform node wise for nodes
            that were lossed during the fast elastic transform process.


        p (``float``, optional):

            Probability applying the augmentation. Default is 1.0 (always
            apply). Should be a float value between 0 and 1. Lowering this value
            could be useful for computational efficiency and increasing
            augmentation space.
    """

    def __init__(
        self,
        control_point_spacing: Coordinate,
        jitter_sigma: Coordinate,
        scale_interval=(1.0, 1.0),
        rotate: bool = True,
        subsample=1,
        spatial_dims=3,
        use_fast_points_transform=False,
        recompute_missing_points=True,
<<<<<<< HEAD
        transform_key: ArrayKey = None,
        graph_raster_voxel_size: Coordinate = None,
        p: float = 1.0,
=======
        transform_key: Optional[ArrayKey] = None,
        graph_raster_voxel_size: Optional[Coordinate] = None,
>>>>>>> cceeb414
    ):
        self.control_point_spacing = Coordinate(control_point_spacing)
        self.jitter_sigma = Coordinate(jitter_sigma)
        self.scale_min = scale_interval[0]
        self.scale_max = scale_interval[1]
        self.rotate = rotate
        self.subsample = subsample
        self.spatial_dims = spatial_dims
        self.use_fast_points_transform = use_fast_points_transform
        self.recompute_missing_points = recompute_missing_points
        self.transform_key = transform_key
        self.graph_raster_voxel_size = (
            Coordinate(graph_raster_voxel_size)
            if graph_raster_voxel_size is not None
            else None
        )
        self.p = p
        assert self.control_point_spacing.dims == self.jitter_sigma.dims, (
            self.control_point_spacing,
            self.jitter_sigma,
        )
        if self.graph_raster_voxel_size is not None:
            assert self.graph_raster_voxel_size.dims == self.jitter_sigma.dims, (
                self.graph_raster_voxel_size,
                self.jitter_sigma,
            )

    def setup(self):
        if self.transform_key is not None:
            upstream_roi = self.spec.get_total_roi()
            upstream_roi = Roi(
                upstream_roi.offset[-self.spatial_dims :],
                upstream_roi.shape[-self.spatial_dims :],
            ).snap_to_grid(self.control_point_spacing, mode="shrink")
            spec = ArraySpec(
                roi=upstream_roi,
                voxel_size=self.control_point_spacing,
                interpolatable=True,
            )

            self.provides(self.transform_key, spec)

<<<<<<< HEAD
    def skip_node(self, request):
        return random.random() > self.p

=======
>>>>>>> cceeb414
    def prepare(self, request):
        # get the total ROI of all requests
        total_roi = request.get_total_roi()
        logger.debug("total ROI is %s" % total_roi)

        # First, get the total ROI of the request in spatial dimensions only.
        # Channels and time don't matter. This is our master ROI.

        # get master ROI
        master_roi = Roi(
            total_roi.begin[-self.spatial_dims :],
            total_roi.shape[-self.spatial_dims :],
        )
        self.spatial_dims = master_roi.dims
        logger.debug("master ROI is %s" % master_roi)

        # make sure the master ROI aligns with the control point spacing
        master_roi_snapped = master_roi.snap_to_grid(
            self.control_point_spacing, mode="grow"
        )
        logger.debug(
            "master ROI aligned with control points is %s" % master_roi_snapped
        )

        # grow by 1 control point spacing
        master_roi_snapped = master_roi_snapped.grow(
            self.control_point_spacing, self.control_point_spacing
        )

        # get master roi in control point spacing
        master_roi_sampled = master_roi_snapped / self.control_point_spacing
        logger.debug("master ROI in control point spacing is %s" % master_roi_sampled)

        # Second, create a master transformation. This is a transformation that
        # covers all voxels of the all requested ROIs. The master transformation
        # is zero-based, all transformations are relative to the origin of master_roi_snapped
        self.master_transformation_spec = ArraySpec(
            master_roi_snapped, self.control_point_spacing, interpolatable=True
        )
        (
            self.master_transformation,
            self.local_transformation,
        ) = self.__create_transformation(self.master_transformation_spec)

        # Third, sample the master transformation for each of the
        # smaller requested ROIs at their respective voxel resolution.
        # crop the parts corresponding to the requested ROIs
        self.transformations = {}
        deps = BatchRequest()
        for key, spec in request.items():
            if key == self.transform_key:
                continue
            spec = spec.copy()

            if spec.roi is None:
                continue

            # get target roi and target spacing (voxel size for arrays or just control point
            # spacing for graphs)
            target_roi = Roi(
                spec.roi.begin[-self.spatial_dims :],
                spec.roi.shape[-self.spatial_dims :],
            )

            # get voxel size of arrays or use graph_raster_voxel_size for graphs
            if isinstance(key, ArrayKey):
                voxel_size = Coordinate(self.spec[key].voxel_size)
            else:
                # must select voxel size for the graph spec because otherwise we would
                # interpolate the transformation onto a spacing of 1 which may be
                # way too large
                voxel_size = self.graph_raster_voxel_size

                # grow target_roi by 1 voxel, this allows us catch nodes that project
                # outside our bounds
                target_roi = target_roi.grow(voxel_size, voxel_size)
                assert (
                    voxel_size is not None
                ), "Please provide a graph_raster_voxel_size when deforming graphs"

            # use only spatial dims for transformations
            voxel_size = Coordinate(voxel_size[-self.spatial_dims :])
            target_spatial_roi = Roi(
                target_roi.offset[-self.spatial_dims :],
                target_roi.shape[-self.spatial_dims :],
            )
            transform_spec = ArraySpec(
                target_spatial_roi.snap_to_grid(voxel_size), voxel_size
            )

            # we save transformations that have been sampled for specific ROI's and voxel sizes,
            # no need to recompute. This can save time if you are requesting multiple arrays of
            # the same voxel size and shape
            if (
                target_spatial_roi.offset,
                target_spatial_roi.shape,
                voxel_size,
            ) in self.transformations:
                transformation = self.transformations[
                    (target_spatial_roi.offset, target_spatial_roi.shape, voxel_size)
                ]
            else:
                # sample the master transformation at the voxel spacing of each array
                transformation = self.__sample_transform(
                    self.master_transformation, transform_spec
                )
                self.transformations[
                    (target_spatial_roi.offset, target_spatial_roi.shape, voxel_size)
                ] = transformation

            # get ROI of all control points necessary to perform transformation
            #
            # for that we follow the same transformations to get from the
            # request ROI to the target ROI in master ROI in control points, just in
            # reverse
            source_roi = self.__get_source_roi(transformation)

            # update upstream request
            spec.roi = Roi(
                spec.roi.begin[: -self.spatial_dims]
                + source_roi.begin[-self.spatial_dims :],
                spec.roi.shape[: -self.spatial_dims]
                + source_roi.shape[-self.spatial_dims :],
            )

            deps[key] = spec

            logger.debug("upstream request roi for %s = %s" % (key, spec.roi))

        return deps

    def process(self, batch, request):
        out_batch = Batch()
        for array_key, array in batch.arrays.items():
            request_roi = Roi(
                request[array_key].roi.offset[-self.spatial_dims :],
                request[array_key].roi.shape[-self.spatial_dims :],
            )
            voxel_size = Coordinate(array.spec.voxel_size[-self.spatial_dims :])
            assert (
                request_roi.offset,
                request_roi.shape,
                voxel_size,
            ) in self.transformations, f"{(request_roi.offset, request_roi.shape, voxel_size)} not in {list(self.transformations.keys())}"

            # reshape array data into (channels,) + spatial dims
            transformed_array = self.__apply_transform(
                array,
                self.transformations[
                    (request_roi.offset, request_roi.shape, voxel_size)
                ],
            )

            out_batch[array_key] = transformed_array

        for graph_key, graph in batch.graphs.items():
            target_roi = Roi(
                request[graph_key].roi.offset[-self.spatial_dims :],
                request[graph_key].roi.shape[-self.spatial_dims :],
            )
            transform_roi = target_roi.grow(
                self.graph_raster_voxel_size, self.graph_raster_voxel_size
            )
            source_roi = Roi(
                graph.spec.roi.offset[-self.spatial_dims :],
                graph.spec.roi.shape[-self.spatial_dims :],
            )
            nodes = list(graph.nodes)

            if self.use_fast_points_transform:
                missed_nodes = self.__fast_point_projection(
                    self.transformations[
                        transform_roi.offset,
                        transform_roi.shape,
                        self.graph_raster_voxel_size,
                    ],
                    nodes,
                    source_roi,
                    target_roi=transform_roi,
                )
                if not self.recompute_missing_points:
                    for node in set(missed_nodes):
                        graph.remove_node(node, retain_connectivity=True)
                    missed_nodes = []
            else:
                missed_nodes = nodes

            for node in missed_nodes:
                # logger.debug("projecting %s", node.location)

                # get location relative to beginning of upstream ROI
                location = node.location

                # get spatial coordinates of node
                location_spatial = location[-self.spatial_dims :]

                # get projected location in transformation data space, this
                # yields voxel coordinates relative to target ROI
                projected = self.__project(
                    self.transformations[
                        transform_roi.offset,
                        transform_roi.shape,
                        self.graph_raster_voxel_size,
                    ],
                    location_spatial,
                )

                logger.debug("projected: %s", projected)

                # update spatial coordinates of node location
                node.location[-self.spatial_dims :] = projected

                logger.debug("final location: %s", node.location)

            out_batch[graph_key] = graph.crop(target_roi)

        if self.transform_key is not None:
            out_batch[self.transform_key] = self.local_transformation

        return out_batch

    def __apply_transform(self, array: Array, transformation: Array) -> Array:
        input_shape = array.data.shape
        output_shape = transformation.data.shape
        channel_shape = input_shape[: -self.spatial_dims]
        data = array.data.reshape((-1,) + input_shape[-self.spatial_dims :])

        offset = array.spec.roi.offset[-self.spatial_dims :]
        voxel_size = array.spec.voxel_size[-self.spatial_dims :]

        # apply transformation on each channel
        transform = transformation.data.copy()
        transform -= np.array(offset).reshape((-1,) + (1,) * self.spatial_dims)
        transform /= np.array(voxel_size).reshape((-1,) + (1,) * self.spatial_dims)

        data = np.array(
            [
                apply_transformation(
                    data[c],
                    transform,
                    interpolate=array.spec.interpolatable,
                )
                for c in range(data.shape[0])
            ]
        )
        spec = array.spec.copy()
        spec.roi = Roi(
            spec.roi.offset[: -self.spatial_dims] + transformation.spec.roi.offset[:],
            spec.roi.shape[: -self.spatial_dims] + transformation.spec.roi.shape[:],
        )

        return Array(
            data.reshape(channel_shape + output_shape[-self.spatial_dims :]), spec
        )

    def __sample_transform(
        self,
        transformation: Array,
        output_spec: ArraySpec,
        interpolate_order=1,
    ) -> Array:
        if output_spec.voxel_size == transformation.spec.voxel_size:
            # if voxel_size == control_point_spacing we can simply slice into the master roi
            relative_output_roi = (
                output_spec.roi - transformation.spec.roi.offset
            ).snap_to_grid(output_spec.voxel_size) / output_spec.voxel_size
            sampled = np.copy(
                transformation.data[
                    (slice(None),) + relative_output_roi.get_bounding_box()
                ]
            )
            return Array(
                sampled,
                ArraySpec(
                    output_spec.roi.snap_to_grid(output_spec.voxel_size),
                    output_spec.voxel_size,
                    interpolatable=True,
                ),
            )

        dims = len(output_spec.voxel_size)
        output_shape = output_spec.roi.shape / output_spec.voxel_size
        offset = np.array(
            [
                o / s
                for o, s in zip(
                    output_spec.roi.offset - transformation.spec.roi.offset,
                    transformation.spec.voxel_size,
                )
            ]
        )
        step = np.array(
            [
                o / i
                for o, i in zip(output_spec.voxel_size, transformation.spec.voxel_size)
            ]
        )
        coordinates = np.meshgrid(
            range(dims),
            *[
                np.linspace(o, (shape - 1) * step + o, shape)
                for o, shape, step in zip(offset, output_shape, step)
            ],
            indexing="ij",
        )
        coordinates = np.stack(coordinates)

        sampled = ndimage.map_coordinates(
            transformation.data,
            coordinates=coordinates,
            order=3,
            mode="nearest",
        )
        return Array(sampled, ArraySpec(output_spec.roi, output_spec.voxel_size))

    def __create_transformation(self, target_spec: ArraySpec):
        scale = self.scale_min + random.random() * (self.scale_max - self.scale_min)

        target_shape = target_spec.roi.shape / target_spec.voxel_size

        global_transformation = create_identity_transformation(
            target_shape,
            subsample=self.subsample,
            scale=scale,
        )
        local_transformation = np.zeros_like(global_transformation)

        if sum(self.jitter_sigma) > 0:
            el_transformation = create_elastic_transformation(
                target_shape,
                1,
                np.array(self.jitter_sigma) / self.control_point_spacing,
                subsample=self.subsample,
            )

            local_transformation += el_transformation

        if self.rotate:
            assert min(target_spec.voxel_size) == max(
                target_spec.voxel_size
            ), "Only isotropic control point spacing supported when rotating"
            if self.spatial_dims == 2:
                rot_transformation = create_rotation_transformation(
                    target_shape,
                    random.random() * math.pi,
                    subsample=self.subsample,
                )
            else:
                angle = Rotation.random()
                rot_transformation = create_3D_rotation_transformation(
                    target_shape, angle, subsample=self.subsample
                )

            local_transformation += rot_transformation

        if self.subsample > 1:
            local_transformation = upscale_transformation(
                local_transformation, target_shape
            )
            global_transformation = upscale_transformation(
                global_transformation, target_shape
            )

        # transform into world units
        global_transformation *= np.array(target_spec.voxel_size).reshape(
            (len(target_spec.voxel_size),) + (1,) * self.spatial_dims
        )
        global_transformation += np.array(target_spec.roi.offset).reshape(
            (len(target_spec.roi.offset),) + (1,) * self.spatial_dims
        )

        local_transformation *= np.array(target_spec.voxel_size).reshape(
            (len(target_spec.voxel_size),) + (1,) * self.spatial_dims
        )

        return (
            Array(global_transformation + local_transformation, target_spec),
            Array(local_transformation, target_spec),
        )

    def __fast_point_projection(self, transformation, nodes, source_roi, target_roi):
        if len(nodes) < 1:
            return []
        # rasterize the points into an array
        ids, locs = zip(
            *[
                (
                    node.id,
                    (
                        np.floor(node.location[-self.spatial_dims :]).astype(int)
                        - source_roi.begin
                    )
                    // self.graph_raster_voxel_size,
                )
                for node in nodes
                if source_roi.contains(node.location)
            ]
        )
        ids, locs = np.array(ids), tuple(zip(*locs))
        points_array = np.zeros(
            source_roi.shape / self.graph_raster_voxel_size, dtype=np.int64
        )
        points_array[locs] = ids

        # reshape array data into (channels,) + spatial dims
        shape = points_array.shape
        data = points_array.reshape((-1,) + shape[-self.spatial_dims :])

        array = Array(
            data,
            ArraySpec(
                Roi(
                    source_roi.begin[-self.spatial_dims :],
                    Coordinate(shape) * self.graph_raster_voxel_size,
                ),
                self.graph_raster_voxel_size,
            ),
        )
        transformed = self.__apply_transform(array, transformation)

        data = transformed.data
        missing_points = []
        projected_locs = ndimage.center_of_mass(data > 0, data, ids)
        projected_locs = [
            (np.array(loc[-self.spatial_dims :]) + 0.5) * self.graph_raster_voxel_size
            + transformation.spec.roi.begin
            for loc in projected_locs
        ]
        node_dict = {node.id: node for node in nodes}
        for point_id, proj_loc in zip(ids, projected_locs):
            point = node_dict.pop(point_id)
            if not any([np.isnan(x) for x in proj_loc]):
                assert (
                    len(proj_loc) == self.spatial_dims
                ), "projected location has wrong number of dimensions: {}, expected: {}".format(
                    len(proj_loc), self.spatial_dims
                )
                point.location[-self.spatial_dims :] = proj_loc
            else:
                missing_points.append(point)
        for node in node_dict.values():
            missing_points.append(node)
        logger.debug(
            "{} of {} points lost in fast points projection".format(
                len(missing_points), len(ids)
            )
        )

        return missing_points

    def __project(self, transformation: Array, location: np.ndarray) -> np.ndarray:
        """Find the projection of location given by transformation. Returns None
        if projection lies outside of transformation."""

        dims = len(location)

        # subtract location from transformation
        diff = transformation.data.copy()
        for d in range(dims):
            diff[d] -= location[d]

        # square
        diff2 = diff * diff

        # sum
        dist = diff2.sum(axis=0)

        # find grid point closes to location
        center_grid = Coordinate(np.unravel_index(dist.argmin(), dist.shape))
        center_source = self.__source_at(transformation, center_grid)

        logger.debug("projecting %s onto grid", location)
        logger.debug("grid shape: %s", transformation.data.shape[1:])
        logger.debug("grid projection: %s", center_grid)
        logger.debug("dist shape: %s", dist.shape)
        logger.debug("dist.argmin(): %s", dist.argmin())
        logger.debug("dist[argmin]: %s", dist[center_grid])
        logger.debug(
            "transform[argmin]: %s", transformation.data[(slice(None),) + center_grid]
        )
        logger.debug("min dist: %s", dist.min())
        logger.debug("center source: %s", center_source)

        # add a half voxel step to localize each transformed point to the center of the
        # closest voxel
        return (
            np.array(center_grid, dtype=np.float32) + 0.5
        ) * transformation.spec.voxel_size + transformation.spec.roi.offset

    def __source_at(self, transformation, index):
        """Read the source point of a transformation at index."""

        slices = (slice(None),) + tuple(slice(i, i + 1) for i in index)
        return transformation.data[slices].flatten()

    def __get_source_roi(self, transformation):
        # this gets you the source_roi in offset space. We need to add 1 voxel
        # to the shape to get the closed interval ROI

        # get bounding box of needed data for transformation
        bb_min = Coordinate(
            int(math.floor(transformation.data[d].min()))
            for d in range(transformation.spec.voxel_size.dims)
        )
        bb_max = Coordinate(
            int(math.ceil(transformation.data[d].max())) + s
            for d, s in zip(
                range(transformation.spec.voxel_size.dims),
                transformation.spec.voxel_size,
            )
        )

        # create roi sufficiently large to feed transformation
        source_roi = Roi(bb_min, bb_max - bb_min).snap_to_grid(
            transformation.spec.voxel_size
        )

        return source_roi

    def __shift_transformation(self, shift, transformation):
        for d in range(transformation.shape[0]):
            transformation[d] += shift[d]<|MERGE_RESOLUTION|>--- conflicted
+++ resolved
@@ -102,14 +102,9 @@
         spatial_dims=3,
         use_fast_points_transform=False,
         recompute_missing_points=True,
-<<<<<<< HEAD
-        transform_key: ArrayKey = None,
-        graph_raster_voxel_size: Coordinate = None,
-        p: float = 1.0,
-=======
         transform_key: Optional[ArrayKey] = None,
         graph_raster_voxel_size: Optional[Coordinate] = None,
->>>>>>> cceeb414
+        p: float = 1.0,
     ):
         self.control_point_spacing = Coordinate(control_point_spacing)
         self.jitter_sigma = Coordinate(jitter_sigma)
@@ -152,12 +147,9 @@
 
             self.provides(self.transform_key, spec)
 
-<<<<<<< HEAD
     def skip_node(self, request):
         return random.random() > self.p
 
-=======
->>>>>>> cceeb414
     def prepare(self, request):
         # get the total ROI of all requests
         total_roi = request.get_total_roi()
