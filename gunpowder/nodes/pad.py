--- conflicted
+++ resolved
@@ -44,14 +44,11 @@
         self.key = key
         self.size = size
         self.mode = mode
-<<<<<<< HEAD
-=======
         if self.mode not in ["constant", "reflect"]:
             raise ValueError(
                 "Invalid padding mode %s provided. Must be 'constant' or 'reflect'."
                 % self.mode
             )
->>>>>>> fa5d9f34
         self.value = value
 
     def setup(self):
@@ -137,12 +134,6 @@
         lower_pad = from_roi.begin - to_roi.begin
         upper_pad = to_roi.end - from_roi.end
         pad_width = [(0, 0)] * num_channels + list(zip(lower_pad, upper_pad))
-<<<<<<< HEAD
-        if self.mode == "constant":
-            padded = np.pad(a, pad_width, "constant", constant_values=value)
-        elif self.mode == "reflect":
-            padded = np.pad(a, pad_width, "reflect")
-=======
         if self.mode == "reflect":
             padded = np.pad(a, pad_width, "reflect")
         elif self.mode == "constant":
@@ -152,5 +143,4 @@
                 "Invalid padding mode %s provided. Must be 'constant' or 'reflect'."
                 % self.mode
             )
->>>>>>> fa5d9f34
         return padded