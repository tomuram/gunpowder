--- conflicted
+++ resolved
@@ -5,14 +5,7 @@
 import gunpowder as gp
 from gunpowder.nodes.batch_provider import BatchRequestError
 
-<<<<<<< HEAD
-from funlib.geometry import Coordinate
-
-import numpy as np
-import pytest
-=======
 from .helper_sources import ArraySource
->>>>>>> fa5d9f34
 
 
 @pytest.mark.xfail()
