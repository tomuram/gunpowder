import numpy as np
import pytest
from scipy.ndimage import center_of_mass

from gunpowder import (
    Array,
    ArrayKey,
    ArraySpec,
    Batch,
    BatchProvider,
    BatchRequest,
    Coordinate,
    DeformAugment,
    GraphKey,
    GraphSpec,
    Roi,
    build,
)
from gunpowder.graph import Graph, Node


class GraphTestSource3D(BatchProvider):
    def __init__(self, graph_key: GraphKey, array_key: ArrayKey, array_key2: ArrayKey):
        self.graph_key = graph_key
        self.array_key = array_key
        self.array_key2 = array_key2

    def setup(self):
        self.nodes = [
            Node(id=1, location=np.array([0, 0.5, 0])),
            Node(id=2, location=np.array([0, 10.5, 0])),
            Node(id=3, location=np.array([0, 20.5, 0])),
            Node(id=4, location=np.array([0, 30.5, 0])),
            Node(id=5, location=np.array([0, 40.5, 0])),
            Node(id=6, location=np.array([0, 50.5, 0])),
        ]

        self.provides(
            self.graph_key,
            GraphSpec(roi=Roi((-100, -100, -100), (200, 200, 200))),
        )

        self.provides(
            self.array_key,
            ArraySpec(
                roi=Roi((-100, -100, -100), (200, 200, 200)),
                voxel_size=Coordinate((4, 1, 1)),
                interpolatable=False,
            ),
        )

        self.provides(
            self.array_key2,
            ArraySpec(
                roi=Roi((-100, -100, -100), (200, 200, 200)),
                voxel_size=Coordinate((1, 2, 1)),
                interpolatable=False,
            ),
        )

    def node_to_voxel(self, array_roi, voxel_size, location):
        # location is in world units, get it into voxels
        location = location / voxel_size

        # shift location relative to beginning of array roi
        location -= array_roi.begin / voxel_size

        return tuple(slice(int(l - 1), int(l + 2)) for l in location)

    def provide(self, request):
        batch = Batch()

        roi_graph = request[self.graph_key].roi
        roi_voxel = request[self.array_key].roi // self.spec[self.array_key].voxel_size

        data = np.zeros(
            (request[self.array_key].roi // self.spec[self.array_key].voxel_size).shape,
            dtype=np.uint32,
        )

        for node in self.nodes:
            loc = self.node_to_voxel(
                request[self.array_key].roi,
                self.spec[self.array_key].voxel_size,
                node.location,
            )
            data[loc] = node.id

        data2 = np.zeros(
            (
                request[self.array_key2].roi // self.spec[self.array_key2].voxel_size
            ).shape,
            dtype=np.uint32,
        )

        for node in self.nodes:
            loc = self.node_to_voxel(
                request[self.array_key2].roi,
                self.spec[self.array_key2].voxel_size,
                node.location,
            )
            data2[loc] = node.id

        spec = self.spec[self.array_key].copy()
        spec.roi = request[self.array_key].roi
        batch.arrays[self.array_key] = Array(data, spec=spec)

        spec2 = self.spec[self.array_key2].copy()
        spec2.roi = request[self.array_key2].roi
        batch.arrays[self.array_key2] = Array(data2, spec=spec2)

        nodes = []
        for node in self.nodes:
            if roi_graph.contains(node.location):
                nodes.append(node)
        batch.graphs[self.graph_key] = Graph(
            nodes=nodes, edges=[], spec=GraphSpec(roi=roi_graph)
        )

        return batch


@pytest.mark.parametrize("rotate", [True, False])
@pytest.mark.parametrize("spatial_dims", [2, 3])
@pytest.mark.parametrize("fast_points", [True, False])
@pytest.mark.parametrize("subsampling", [1, 2, 4])
def test_3d_basics(rotate, spatial_dims, fast_points, subsampling):
    test_labels = ArrayKey("TEST_LABELS")
    test_labels2 = ArrayKey("TEST_LABELS2")
    test_graph = GraphKey("TEST_GRAPH")

    pipeline = GraphTestSource3D(test_graph, test_labels, test_labels2) + DeformAugment(
        [4] * spatial_dims,
        [1] * spatial_dims,
        graph_raster_voxel_size=[1] * spatial_dims,
        rotate=rotate,
        spatial_dims=spatial_dims,
        use_fast_points_transform=fast_points,
<<<<<<< HEAD
        subsample=2,
=======
        subsample=subsampling,
>>>>>>> 185b1f0f
    )

    for _ in range(5):
        with build(pipeline):
            request_roi = Roi((-20, -20, -20), (40, 40, 40))

            request = BatchRequest()
            request[test_labels] = ArraySpec(roi=request_roi)
            request[test_labels2] = ArraySpec(roi=request_roi / 2)
            request[test_graph] = GraphSpec(roi=request_roi)

            batch = pipeline.request_batch(request)
            labels = batch[test_labels]
            labels2 = batch[test_labels2]
            graph = batch[test_graph]

            assert Node(id=1, location=np.array([0, 0, 0])) in list(graph.nodes), list(
                graph.nodes
            )

            # graph should have moved together with the voxels
            for node in graph.nodes:
                loc = node.location
                if labels.spec.roi.contains(loc):
                    loc = (loc - labels.spec.roi.begin) / labels.spec.voxel_size
                    loc = np.array(loc)
                    com = center_of_mass(labels.data == node.id)
                    if any(np.isnan(com)):
                        # cannot assume that the rasterized data will exist after defomation
                        continue
                    assert (
                        np.linalg.norm(com - loc)
                        < np.linalg.norm(labels.spec.voxel_size) * 2
                    ), (com, loc)

                loc2 = node.location
                if labels2.spec.roi.contains(loc2):
                    loc2 = (loc2 - labels2.spec.roi.begin) / labels2.spec.voxel_size
                    loc2 = np.array(loc2)
                    com2 = center_of_mass(labels2.data == node.id)
                    assert (
                        np.linalg.norm(com2 - loc2)
                        < np.linalg.norm(labels2.spec.voxel_size) * 2
                    ), (com2, loc2)<|MERGE_RESOLUTION|>--- conflicted
+++ resolved
@@ -136,11 +136,7 @@
         rotate=rotate,
         spatial_dims=spatial_dims,
         use_fast_points_transform=fast_points,
-<<<<<<< HEAD
-        subsample=2,
-=======
         subsample=subsampling,
->>>>>>> 185b1f0f
     )
 
     for _ in range(5):
