--- conflicted
+++ resolved
@@ -4,11 +4,6 @@
     Array,
     ArrayKey,
     ArraySpec,
-<<<<<<< HEAD
-    Roi,
-    Coordinate,
-=======
->>>>>>> fa5d9f34
     BatchRequest,
     Coordinate,
     MergeProvider,
