from .provider_test import ProviderTest
from gunpowder import (
    BatchProvider,
    BatchRequest,
    ArraySpec,
    Roi,
    Coordinate,
    ArrayKeys,
    ArrayKey,
    Array,
    Batch,
    Scan,
    PreCache,
    build,
)
from gunpowder.ext import torch, NoSuchModule
from gunpowder.torch import Train, Predict
from unittest import skipIf, expectedFailure
import numpy as np

import logging


<<<<<<< HEAD
class TestTorchTrain2DSource(BatchProvider):
=======
class ExampleTorchTrain2DSource(BatchProvider):
>>>>>>> 8047761d
    def __init__(self):
        pass

    def setup(self):
        spec = ArraySpec(
            roi=Roi((0, 0), (17, 17)),
            dtype=np.float32,
            interpolatable=True,
            voxel_size=(1, 1),
        )
        self.provides(ArrayKeys.A, spec)

    def provide(self, request):

        batch = Batch()

        spec = self.spec[ArrayKeys.A]

        x = np.array(list(range(17)), dtype=np.float32).reshape([17, 1])
        x = x + x.T

        batch.arrays[ArrayKeys.A] = Array(x, spec).crop(request[ArrayKeys.A].roi)

        return batch


<<<<<<< HEAD
class TestTorchTrainSource(BatchProvider):
=======
class ExampleTorchTrainSource(BatchProvider):
>>>>>>> 8047761d
    def setup(self):

        spec = ArraySpec(
            roi=Roi((0, 0), (2, 2)),
            dtype=np.float32,
            interpolatable=True,
            voxel_size=(1, 1),
        )
        self.provides(ArrayKeys.A, spec)
        self.provides(ArrayKeys.B, spec)

        spec = ArraySpec(nonspatial=True)
        self.provides(ArrayKeys.C, spec)

    def provide(self, request):

        batch = Batch()

        spec = self.spec[ArrayKeys.A]
        spec.roi = request[ArrayKeys.A].roi

        batch.arrays[ArrayKeys.A] = Array(
            np.array([[0, 1], [2, 3]], dtype=np.float32), spec
        )

        spec = self.spec[ArrayKeys.B]
        spec.roi = request[ArrayKeys.B].roi

        batch.arrays[ArrayKeys.B] = Array(
            np.array([[0, 1], [2, 3]], dtype=np.float32), spec
        )

        spec = self.spec[ArrayKeys.C]

        batch.arrays[ArrayKeys.C] = Array(np.array([1], dtype=np.float32), spec)

        return batch


@skipIf(isinstance(torch, NoSuchModule), "torch is not installed")
class TestTorchTrain(ProviderTest):
    def test_output(self):

        logging.getLogger("gunpowder.torch.nodes.train").setLevel(logging.INFO)

        checkpoint_basename = self.path_to("model")

        ArrayKey("A")
        ArrayKey("B")
        ArrayKey("C")
        ArrayKey("C_PREDICTED")
        ArrayKey("C_GRADIENT")

        class ExampleModel(torch.nn.Module):
            def __init__(self):
                super(ExampleModel, self).__init__()
                self.linear = torch.nn.Linear(4, 1, False)

            def forward(self, a, b):
                a = a.reshape(-1)
                b = b.reshape(-1)
                return self.linear(a * b)

        model = ExampleModel()
        loss = torch.nn.MSELoss()
        optimizer = torch.optim.SGD(model.parameters(), lr=1e-7, momentum=0.999)

        source = ExampleTorchTrainSource()
        train = Train(
            model=model,
            optimizer=optimizer,
            loss=loss,
            inputs={"a": ArrayKeys.A, "b": ArrayKeys.B},
            loss_inputs={0: ArrayKeys.C_PREDICTED, 1: ArrayKeys.C},
            outputs={0: ArrayKeys.C_PREDICTED},
            gradients={0: ArrayKeys.C_GRADIENT},
            array_specs={
                ArrayKeys.C_PREDICTED: ArraySpec(nonspatial=True),
                ArrayKeys.C_GRADIENT: ArraySpec(nonspatial=True),
            },
            checkpoint_basename=checkpoint_basename,
            save_every=100,
            spawn_subprocess=True,
        )
        pipeline = source + train

        request = BatchRequest(
            {
                ArrayKeys.A: ArraySpec(roi=Roi((0, 0), (2, 2))),
                ArrayKeys.B: ArraySpec(roi=Roi((0, 0), (2, 2))),
                ArrayKeys.C: ArraySpec(nonspatial=True),
                ArrayKeys.C_PREDICTED: ArraySpec(nonspatial=True),
                ArrayKeys.C_GRADIENT: ArraySpec(nonspatial=True),
            }
        )

        # train for a couple of iterations
        with build(pipeline):

            batch = pipeline.request_batch(request)

            for i in range(200 - 1):
                loss1 = batch.loss
                batch = pipeline.request_batch(request)
                loss2 = batch.loss
                self.assertLess(loss2, loss1)

        # resume training
        with build(pipeline):

            for i in range(100):
                loss1 = batch.loss
                batch = pipeline.request_batch(request)
                loss2 = batch.loss
                self.assertLess(loss2, loss1)


@skipIf(isinstance(torch, NoSuchModule), "torch is not installed")
class TestTorchPredict(ProviderTest):
    def test_output(self):
        logging.getLogger("gunpowder.torch.nodes.predict").setLevel(logging.INFO)

        a = ArrayKey("A")
        b = ArrayKey("B")
        c = ArrayKey("C")
        c_pred = ArrayKey("C_PREDICTED")
        d_pred = ArrayKey("D_PREDICTED")

        class ExampleModel(torch.nn.Module):
            def __init__(self):
                super(ExampleModel, self).__init__()
                self.linear = torch.nn.Linear(4, 1, False)
                self.linear.weight.data = torch.Tensor([1, 1, 1, 1])

            def forward(self, a, b):
                a = a.reshape(-1)
                b = b.reshape(-1)
                c_pred = self.linear(a * b)
                d_pred = c_pred * 2
                return d_pred

        model = ExampleModel()

        source = ExampleTorchTrainSource()
        predict = Predict(
            model=model,
            inputs={"a": a, "b": b},
            outputs={"linear": c_pred, 0: d_pred},
            array_specs={
                c: ArraySpec(nonspatial=True),
                c_pred: ArraySpec(nonspatial=True),
                d_pred: ArraySpec(nonspatial=True),
            },
            spawn_subprocess=True,
        )
        pipeline = source + predict

        request = BatchRequest(
            {
                a: ArraySpec(roi=Roi((0, 0), (2, 2))),
                b: ArraySpec(roi=Roi((0, 0), (2, 2))),
                c: ArraySpec(nonspatial=True),
                c_pred: ArraySpec(nonspatial=True),
                d_pred: ArraySpec(nonspatial=True),
            }
        )

        # train for a couple of iterations
        with build(pipeline):

            batch1 = pipeline.request_batch(request)
            batch2 = pipeline.request_batch(request)

            assert np.isclose(batch1[c_pred].data, batch2[c_pred].data)
            assert np.isclose(batch1[c_pred].data, 1 + 4 + 9)
            assert np.isclose(batch2[d_pred].data, 2 * (1 + 4 + 9))


<<<<<<< HEAD
class TestModel(torch.nn.Module):
    def __init__(self):
        super(TestModel, self).__init__()
=======
class ExampleModel(torch.nn.Module):
    def __init__(self):
        super(ExampleModel, self).__init__()
>>>>>>> 8047761d
        self.linear = torch.nn.Conv2d(1, 1, 3)

    def forward(self, a):
        a = a.unsqueeze(0).unsqueeze(0)
        pred = self.linear(a)
        a = a.squeeze(0).squeeze(0)
        pred = pred.squeeze(0).squeeze(0)
        return pred


@skipIf(isinstance(torch, NoSuchModule), "torch is not installed")
class TestTorchPredictMultiprocessing(ProviderTest):
    def test_scan(self):
        if torch.cuda.is_initialized():
            raise RuntimeError(
                "Cuda is already initialized in the main process! Will not be able "
                "to reinitialize in forked subprocesses."
            )

        logging.getLogger("gunpowder.torch.nodes.predict").setLevel(logging.INFO)

        a = ArrayKey("A")
        pred = ArrayKey("PRED")

<<<<<<< HEAD
        model = TestModel()
=======
        model = ExampleModel()
>>>>>>> 8047761d

        reference_request = BatchRequest()
        reference_request[a] = ArraySpec(roi=Roi((0, 0), (7, 7)))
        reference_request[pred] = ArraySpec(roi=Roi((1, 1), (5, 5)))

<<<<<<< HEAD
        source = TestTorchTrain2DSource()
=======
        source = ExampleTorchTrain2DSource()
>>>>>>> 8047761d
        predict = Predict(
            model=model,
            inputs={"a": a},
            outputs={0: pred},
            array_specs={pred: ArraySpec()},
        )
        pipeline = source + predict + Scan(reference_request, num_workers=2)

        request = BatchRequest(
            {
                a: ArraySpec(roi=Roi((0, 0), (17, 17))),
                pred: ArraySpec(roi=Roi((0, 0), (15, 15))),
            }
        )

        # train for a couple of iterations
        with build(pipeline):

            batch = pipeline.request_batch(request)
            assert pred in batch

    def test_precache(self):

        if torch.cuda.is_initialized():
            raise RuntimeError(
                "Cuda is already initialized in the main process! Will not be able "
                "to reinitialize in forked subprocesses."
            )

        logging.getLogger("gunpowder.torch.nodes.predict").setLevel(logging.INFO)

        a = ArrayKey("A")
        pred = ArrayKey("PRED")

<<<<<<< HEAD
        model = TestModel()
=======
        model = ExampleModel()
>>>>>>> 8047761d

        reference_request = BatchRequest()
        reference_request[a] = ArraySpec(roi=Roi((0, 0), (7, 7)))
        reference_request[pred] = ArraySpec(roi=Roi((1, 1), (5, 5)))

<<<<<<< HEAD
        source = TestTorchTrain2DSource()
=======
        source = ExampleTorchTrain2DSource()
>>>>>>> 8047761d
        predict = Predict(
            model=model,
            inputs={"a": a},
            outputs={0: pred},
            array_specs={pred: ArraySpec()},
        )
        pipeline = source + predict + PreCache(cache_size=3, num_workers=2)

        request = BatchRequest(
            {
                a: ArraySpec(roi=Roi((0, 0), (17, 17))),
                pred: ArraySpec(roi=Roi((0, 0), (15, 15))),
            }
        )

        # train for a couple of iterations
        with build(pipeline):

            batch = pipeline.request_batch(request)
            assert pred in batch<|MERGE_RESOLUTION|>--- conflicted
+++ resolved
@@ -21,11 +21,7 @@
 import logging
 
 
-<<<<<<< HEAD
-class TestTorchTrain2DSource(BatchProvider):
-=======
 class ExampleTorchTrain2DSource(BatchProvider):
->>>>>>> 8047761d
     def __init__(self):
         pass
 
@@ -52,11 +48,7 @@
         return batch
 
 
-<<<<<<< HEAD
-class TestTorchTrainSource(BatchProvider):
-=======
 class ExampleTorchTrainSource(BatchProvider):
->>>>>>> 8047761d
     def setup(self):
 
         spec = ArraySpec(
@@ -235,15 +227,9 @@
             assert np.isclose(batch2[d_pred].data, 2 * (1 + 4 + 9))
 
 
-<<<<<<< HEAD
-class TestModel(torch.nn.Module):
-    def __init__(self):
-        super(TestModel, self).__init__()
-=======
 class ExampleModel(torch.nn.Module):
     def __init__(self):
         super(ExampleModel, self).__init__()
->>>>>>> 8047761d
         self.linear = torch.nn.Conv2d(1, 1, 3)
 
     def forward(self, a):
@@ -268,21 +254,13 @@
         a = ArrayKey("A")
         pred = ArrayKey("PRED")
 
-<<<<<<< HEAD
-        model = TestModel()
-=======
         model = ExampleModel()
->>>>>>> 8047761d
 
         reference_request = BatchRequest()
         reference_request[a] = ArraySpec(roi=Roi((0, 0), (7, 7)))
         reference_request[pred] = ArraySpec(roi=Roi((1, 1), (5, 5)))
 
-<<<<<<< HEAD
-        source = TestTorchTrain2DSource()
-=======
         source = ExampleTorchTrain2DSource()
->>>>>>> 8047761d
         predict = Predict(
             model=model,
             inputs={"a": a},
@@ -317,21 +295,13 @@
         a = ArrayKey("A")
         pred = ArrayKey("PRED")
 
-<<<<<<< HEAD
-        model = TestModel()
-=======
         model = ExampleModel()
->>>>>>> 8047761d
 
         reference_request = BatchRequest()
         reference_request[a] = ArraySpec(roi=Roi((0, 0), (7, 7)))
         reference_request[pred] = ArraySpec(roi=Roi((1, 1), (5, 5)))
 
-<<<<<<< HEAD
-        source = TestTorchTrain2DSource()
-=======
         source = ExampleTorchTrain2DSource()
->>>>>>> 8047761d
         predict = Predict(
             model=model,
             inputs={"a": a},
