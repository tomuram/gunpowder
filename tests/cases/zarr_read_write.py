import numpy as np
import pytest

<<<<<<< HEAD
from gunpowder import *
from gunpowder.ext import zarr, NoSuchModule
=======
from gunpowder import (
    Array,
    ArrayKey,
    ArraySpec,
    BatchRequest,
    Coordinate,
    MergeProvider,
    Roi,
    Scan,
    ZarrSource,
    ZarrWrite,
    build,
)
from gunpowder.ext import NoSuchModule, zarr
>>>>>>> fa5d9f34

from .helper_sources import ArraySource


@pytest.mark.skipif(isinstance(zarr, NoSuchModule), reason="zarr is not installed")
@pytest.mark.parametrize(
    "zarr_store_func",
    [
        "tmp_path / 'zarr_write_test.zarr'",
        "tmp_path / 'zarr_write_test.n5'",
        "tmp_path / 'zarr_write_test.hdf'",
        "zarr.DirectoryStore(f'{tmp_path}/array.zarr')",
        "zarr.storage.TempStore(dir=tmp_path)",
    ],
)
def test_read_write(tmp_path, zarr_store_func):
    zarr_store = eval(zarr_store_func)
    raw_key = ArrayKey("RAW")
    gt_key = ArrayKey("GT")

    roi_raw = Roi((20000, 2000, 2000), (2000, 200, 200))
    roi_gt = Roi((20100, 2010, 2010), (1800, 180, 180))
    voxel_size = Coordinate(20, 2, 2)

    raw_data = np.array(
        np.meshgrid(
            range((roi_raw / voxel_size).begin[0], (roi_raw / voxel_size).end[0]),
            range((roi_raw / voxel_size).begin[1], (roi_raw / voxel_size).end[1]),
            range((roi_raw / voxel_size).begin[2], (roi_raw / voxel_size).end[2]),
            indexing="ij",
        )
    )
    gt_data = np.array(
        np.meshgrid(
            range((roi_gt / voxel_size).begin[0], (roi_gt / voxel_size).end[0]),
            range((roi_gt / voxel_size).begin[1], (roi_gt / voxel_size).end[1]),
            range((roi_gt / voxel_size).begin[2], (roi_gt / voxel_size).end[2]),
            indexing="ij",
        )
    )

    raw_array = Array(raw_data, ArraySpec(roi_raw, voxel_size))
    gt_array = Array(gt_data, ArraySpec(roi_gt, voxel_size))

    source = (
        ArraySource(raw_key, raw_array),
        ArraySource(gt_key, gt_array),
    ) + MergeProvider()

    chunk_request = BatchRequest()
    chunk_request.add(raw_key, (800, 80, 38))
    chunk_request.add(gt_key, (600, 60, 18))

    pipeline = (
        source
        + ZarrWrite({raw_key: "arrays/raw"}, store=zarr_store)
        + Scan(chunk_request)
    )

    with build(pipeline):
        raw_spec = pipeline.spec[raw_key]
        labels_spec = pipeline.spec[gt_key]

        full_request = BatchRequest({raw_key: raw_spec, gt_key: labels_spec})

        batch = pipeline.request_batch(full_request)

    # assert that stored HDF dataset equals batch array
    read_pipeline = ZarrSource(zarr_store, datasets={raw_key: "arrays/raw"})
    full_request = BatchRequest({raw_key: full_request[raw_key]})

    with build(read_pipeline):
        full_batch = read_pipeline.request_batch(full_request)

        assert (
            raw_data.shape[-3:]
            == full_batch[raw_key].spec.roi.shape // full_batch[raw_key].spec.voxel_size
        )
        assert roi_raw.offset == full_batch[raw_key].spec.roi.offset
        assert voxel_size == full_batch[raw_key].spec.voxel_size
        assert (raw_data == batch.arrays[raw_key].data).all()


def test_old_api(tmp_path):
    raw_key = ArrayKey("RAW")

    ZarrWrite({raw_key: "arrays/raw"}, tmp_path, "data.zarr")
    ZarrWrite({raw_key: "arrays/raw"}, output_dir=tmp_path, output_filename="data.zarr")

    ZarrSource(filename=f"{tmp_path}/data.zarr", datasets={raw_key: "arrays/raw"})
    ZarrSource(datasets=f"{tmp_path}/data.zarr", filename={raw_key: "arrays/raw"})
    ZarrSource(f"{tmp_path}/data.zarr", {raw_key: "arrays/raw"})<|MERGE_RESOLUTION|>--- conflicted
+++ resolved
@@ -1,10 +1,6 @@
 import numpy as np
 import pytest
 
-<<<<<<< HEAD
-from gunpowder import *
-from gunpowder.ext import zarr, NoSuchModule
-=======
 from gunpowder import (
     Array,
     ArrayKey,
@@ -19,7 +15,6 @@
     build,
 )
 from gunpowder.ext import NoSuchModule, zarr
->>>>>>> fa5d9f34
 
 from .helper_sources import ArraySource
 
