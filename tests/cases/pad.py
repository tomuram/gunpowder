--- conflicted
+++ resolved
@@ -1,8 +1,3 @@
-<<<<<<< HEAD
-from .helper_sources import ArraySource, GraphSource
-from gunpowder import (
-    BatchRequest,
-=======
 from itertools import product
 
 import numpy as np
@@ -11,7 +6,6 @@
 from gunpowder import (
     Array,
     ArrayKey,
->>>>>>> fa5d9f34
     ArraySpec,
     BatchRequest,
     Coordinate,
@@ -24,13 +18,10 @@
     build,
     MergeProvider,
 )
-<<<<<<< HEAD
 
-import pytest
-import numpy as np
+from .helper_sources import ArraySource, GraphSource
 
 from itertools import product
-
 
 @pytest.mark.parametrize("mode", ["constant", "reflect"])
 def test_padding(mode):
@@ -61,41 +52,6 @@
         assert pipeline.spec[array_key].roi == Roi((0, 0, 0), (1000, 100, 100))
         assert pipeline.spec[graph_key].roi == Roi((100, 10, 10), (800, 80, 80))
 
-=======
-
-from .helper_sources import ArraySource, GraphSource
-
-
-@pytest.mark.parametrize("mode", ["constant", "reflect"])
-def test_padding(mode):
-    array_key = ArrayKey("TEST_ARRAY")
-    graph_key = GraphKey("TEST_GRAPH")
-
-    array_spec = ArraySpec(roi=Roi((200, 20, 20), (600, 60, 60)), voxel_size=(20, 2, 2))
-    roi_voxel = array_spec.roi / array_spec.voxel_size
-    data = np.zeros(roi_voxel.shape, dtype=np.uint32)
-    data[:, ::2] = 100
-    array = Array(data, spec=array_spec)
-
-    graph_spec = GraphSpec(roi=Roi((200, 20, 20), (600, 60, 60)))
-    graph = Graph([], [], graph_spec)
-
-    source = (
-        ArraySource(array_key, array),
-        GraphSource(graph_key, graph),
-    ) + MergeProvider()
-
-    pipeline = (
-        source
-        + Pad(array_key, Coordinate((200, 20, 20)), value=1, mode=mode)
-        + Pad(graph_key, Coordinate((100, 10, 10)), mode=mode)
-    )
-
-    with build(pipeline):
-        assert pipeline.spec[array_key].roi == Roi((0, 0, 0), (1000, 100, 100))
-        assert pipeline.spec[graph_key].roi == Roi((100, 10, 10), (800, 80, 80))
-
->>>>>>> fa5d9f34
         batch = pipeline.request_batch(
             BatchRequest({array_key: ArraySpec(Roi((180, 0, 0), (40, 40, 40)))})
         )
